# Velociraptor Server Deployment Script
# Compatible with PowerShell 2.0+ and Windows Server 2008 R2+
# Requires Administrator privileges

# Set error handling - stop on any error
$ErrorActionPreference = 'Stop'

# Configuration variables - modify these as needed
$installDir = 'C:\tools'                    # Directory to install Velociraptor executable
$dataStore = 'C:\VelociraptorServerData'    # Directory for server data storage
$frontendPort = 8000                        # Port for agent connections
$guiPort = 8889                            # Port for web GUI access

#─────────────── Helper Functions ───────────────#

# Logging function - creates log directory and writes timestamped messages
function Log ($message) {
    $logDir = Join-Path $Env:ProgramData VelociraptorDeploy
    # Create log directory if it doesn't exist
    if (-not (Test-Path $logDir)) { 
        New-Item $logDir -ItemType Directory -Force | Out-Null 
    }
    # Format timestamp and write to both log file and console
    $timestamp = Get-Date -Format 'yyyy-MM-dd HH:mm:ss'
    $logEntry = "$timestamp`t$message"
    $logFile = Join-Path $logDir server_deploy.log
    $logEntry | Out-File $logFile -Append -Encoding UTF8
    Write-Host $message -ForegroundColor Green
}

# Interactive prompt function with default value
function Ask ($question, $defaultValue = 'n') { 
    $response = Read-Host "$question [$defaultValue]"
    if ([string]::IsNullOrEmpty($response)) { 
        return $defaultValue 
    }
    else { 
        return $response 
    } 
}

# Secure password input function - compatible with older PowerShell versions
function AskSecret ($prompt) { 
    $secureString = Read-Host $prompt -AsSecureString
    # Convert SecureString to plain text safely
    try {
        $ptr = [System.Runtime.InteropServices.Marshal]::SecureStringToBSTR($secureString)
        return [System.Runtime.InteropServices.Marshal]::PtrToStringBSTR($ptr)
    }
    finally {
        # Always clear the pointer from memory for security
        if ($ptr -ne [System.IntPtr]::Zero) {
            [System.Runtime.InteropServices.Marshal]::ZeroFreeBSTR($ptr)
        }
    }
}

# Check if running as Administrator - required for service installation
function Test-Administrator {
    $currentUser = [Security.Principal.WindowsIdentity]::GetCurrent()
    $principal = New-Object Security.Principal.WindowsPrincipal($currentUser)
    return $principal.IsInRole([Security.Principal.WindowsBuiltInRole]::Administrator)
}

# Test internet connectivity before attempting downloads
function Test-InternetConnection {
    try {
        $null = Test-NetConnection -ComputerName "api.github.com" -Port 443 -InformationLevel Quiet -ErrorAction Stop
        return $true
    }
    catch {
        # Fallback for older systems without Test-NetConnection
        try {
            $webClient = New-Object System.Net.WebClient
            $webClient.DownloadString("https://api.github.com") | Out-Null
            $webClient.Dispose()
            return $true
        }
        catch {
            return $false
        }
    }
}

#─────── Pre-flight Checks ───────#
Log "Starting Velociraptor Server deployment..."

# Check if running as Administrator
if (-not (Test-Administrator)) {
    Write-Error "This script must be run as Administrator. Please restart PowerShell as Administrator and try again."
    exit 1
}

# Check PowerShell version compatibility
$psVersion = $PSVersionTable.PSVersion.Major
Log "PowerShell version: $($PSVersionTable.PSVersion)"
if ($psVersion -lt 2) {
    Write-Error "PowerShell 2.0 or higher is required. Current version: $($PSVersionTable.PSVersion)"
    exit 1
}

# Test internet connectivity
Log "Testing internet connectivity..."
if (-not (Test-InternetConnection)) {
    Write-Error "Internet connection required to download Velociraptor. Please check your connection and try again."
    exit 1
}

#─────── Create Required Directories ───────#
Log "Creating installation directories..."
foreach ($directory in @($installDir, $dataStore)) { 
    if (-not (Test-Path $directory)) { 
        try {
            New-Item $directory -ItemType Directory -Force | Out-Null
            Log "Created directory: $directory"
        }
        catch {
            Log "ERROR: Failed to create directory $directory - $($_.Exception.Message)"
            exit 1
        }
    }
    else {
        Log "Directory already exists: $directory"
    }
}

#─────── Download Velociraptor Executable ───────#
$exe = Join-Path $installDir velociraptor.exe

if (-not (Test-Path $exe)) {
    Log 'Fetching latest Velociraptor Windows-AMD64 release from GitHub...'
    try {
        # Set TLS 1.2 for older systems compatibility
        [System.Net.ServicePointManager]::SecurityProtocol = [System.Net.SecurityProtocolType]::Tls12
        
        # Get latest release info from GitHub API
        $headers = @{ 'User-Agent' = 'VelociraptorDeploy/1.0' }
        $releaseInfo = Invoke-RestMethod -Uri 'https://api.github.com/repos/Velocidex/velociraptor/releases/latest' -Headers $headers
        
        # Find Windows AMD64 executable asset
        $asset = $releaseInfo.assets | Where-Object { $_.name -like '*windows-amd64.exe' } | Select-Object -First 1
        
        if (-not $asset) {
            throw "Windows AMD64 executable not found in latest release"
        }
        
        Log "Downloading $($asset.name) (Size: $([math]::Round($asset.size/1MB, 2)) MB)..."
        
        # Download with progress indication for large files
        $webClient = New-Object System.Net.WebClient
        $webClient.Headers.Add('User-Agent', 'VelociraptorDeploy/1.0')
        
        # Register progress event for older PowerShell versions
        Register-ObjectEvent -InputObject $webClient -EventName DownloadProgressChanged -Action {
            $percent = $Event.SourceEventArgs.ProgressPercentage
            if ($percent % 10 -eq 0) {
                # Show progress every 10%
                Write-Progress -Activity "Downloading Velociraptor" -Status "$percent% Complete" -PercentComplete $percent
            }
        } | Out-Null
        
        $webClient.DownloadFile($asset.browser_download_url, $exe)
        $webClient.Dispose()
        
        Write-Progress -Activity "Downloading Velociraptor" -Completed
        Log "Successfully downloaded $($asset.name)"
        
        # Verify the downloaded file
        if ((Get-Item $exe).Length -eq 0) {
            throw "Downloaded file is empty"
        }
        
    }
    catch {
        Log "ERROR: Failed to download Velociraptor - $($_.Exception.Message)"
        if (Test-Path $exe) { Remove-Item $exe -Force }
        exit 1
    }
}
else { 
    Log "Using existing Velociraptor executable: $exe" 
    # Verify existing executable is valid
    try {
        $version = & $exe version 2>&1
        if ($LASTEXITCODE -ne 0) {
            throw "Existing executable appears corrupted"
        }
        Log "Existing version: $($version -split "`n" | Select-Object -First 1)"
    }
    catch {
        Log "WARNING: Existing executable may be corrupted, consider deleting it to force re-download"
    }
}

#─────── Generate Base Configuration ───────#
$config = Join-Path $installDir server.yaml
Log "Generating base server configuration..."

try {
    # Generate default configuration using Velociraptor
    $configOutput = & $exe config generate 2>&1
    if ($LASTEXITCODE -ne 0) {
        throw "Config generation failed: $configOutput"
    }
    
    # Save configuration to file with UTF8 encoding for compatibility
    $configOutput | Out-File $config -Encoding UTF8
    Log "Base server.yaml generated successfully"
    
    # Verify configuration file was created and is not empty
    if (-not (Test-Path $config) -or (Get-Item $config).Length -eq 0) {
        throw "Configuration file was not created properly"
    }
    
}
catch {
    Log "ERROR: Failed to generate configuration - $($_.Exception.Message)"
    exit 1
}

#─────── interactive DNS ───────#
$publicHost = $env:COMPUTERNAME
if (Ask 'Do you have a public DNS/FQDN for agents?' 'n' -match '^[Yy]') {
    $publicHost = Read-Host 'Enter FQDN (e.g. velo.example.com)'
}
Log "public_hostname  →  $publicHost"

#─────── interactive SSO (optional) ────#
$sso = ''
if (Ask 'Enable Single-Sign-On (OAuth2/OIDC)?' 'n' -match '^[Yy]') {
    switch ((Read-Host 'SSO provider  [google | azure | github | okta | oidc]').ToLower()) {
        'google' {
            $cid = Read-Host 'Google client-ID'
            $sec = AskSecret 'Google client-secret'
            $sso = @"
authenticator:
<<<<<<< HEAD
  type: Google
  oauth_client_id: '$cid'
  oauth_client_secret: '$sec'
=======
type: Google
oauth_client_id: '$cid'
oauth_client_secret: '$sec'
>>>>>>> afc78965
"@ 
        }
        'azure' {
            $cid = Read-Host 'Azure client-ID'
            $sec = AskSecret 'Azure client-secret'
            $ten = Read-Host 'Azure tenant-ID'
            $sso = @"
authenticator:
<<<<<<< HEAD
  type: Azure
  oauth_client_id: '$cid'
  oauth_client_secret: '$sec'
  tenant: '$ten'
=======
type: Azure
oauth_client_id: '$cid'
oauth_client_secret: '$sec'
tenant: '$ten'
>>>>>>> afc78965
"@ 
        }
        'github' {
            $cid = Read-Host 'GitHub client-ID'
            $sec = AskSecret 'GitHub client-secret'
            $sso = @"
authenticator:
<<<<<<< HEAD
  type: GitHub
  oauth_client_id: '$cid'
  oauth_client_secret: '$sec'
=======
type: GitHub
oauth_client_id: '$cid'
oauth_client_secret: '$sec'
>>>>>>> afc78965
"@ 
        }
        'okta' {
            $cid = Read-Host 'Okta client-ID'
            $sec = AskSecret 'Okta client-secret'
            $iss = Read-Host 'Okta issuer URL'
            $sso = @"
authenticator:
<<<<<<< HEAD
  type: OIDC
  oidc_issuer_url: '$iss'
  client_id: '$cid'
  client_secret: '$sec'
  scopes: ['openid','profile','email']
=======
type: OIDC
oidc_issuer_url: '$iss'
client_id: '$cid'
client_secret: '$sec'
scopes: ['openid','profile','email']
>>>>>>> afc78965
"@ 
        }
        'oidc' {
            $cid = Read-Host 'OIDC client-ID'
            $sec = AskSecret 'OIDC client-secret'
            $iss = Read-Host 'OIDC issuer URL'
            $sso = @"
authenticator:
<<<<<<< HEAD
  type: OIDC
  oidc_issuer_url: '$iss'
  client_id: '$cid'
  client_secret: '$sec'
=======
type: OIDC
oidc_issuer_url: '$iss'
client_id: '$cid'
client_secret: '$sec'
>>>>>>> afc78965
"@ 
        }
        default { Log 'Unknown provider – skipping SSO.' }
    }
}

#─────── patch server.yaml ────#
[String[]]$yaml = Get-Content $config
$yaml = $yaml -replace '^public_hostname:.*', "public_hostname: '$publicHost'"

# Configure Frontend Port (for agent connections)
Log "Configuring frontend port: $frontendPort"
for ($i = 0; $i -lt $yaml.Count; $i++) {
    # Look for Frontend section and its bind_port
    if ($yaml[$i] -match '^Frontend:') {
        for ($j = $i + 1; $j -lt $yaml.Count; $j++) {
            if ($yaml[$j] -match '^\s*bind_port:') {
                $yaml[$j] = $yaml[$j] -replace '^\s*bind_port:.*', "  bind_port: $frontendPort"
                Log "Frontend bind_port set to $frontendPort"
                break
            }
            # Stop if we hit another top-level section
            if ($yaml[$j] -match '^[A-Za-z]' -and $yaml[$j] -notmatch '^\s') { break }
        }
        break
    }
}

# Configure GUI Port (for web interface)
Log "Configuring GUI port: $guiPort"
for ($i = 0; $i -lt $yaml.Count; $i++) {
    if ($yaml[$i] -match '^GUI:') {
        for ($j = $i + 1; $j -lt $yaml.Count; $j++) {
            if ($yaml[$j] -match '^\s*bind_port:') {
                $yaml[$j] = $yaml[$j] -replace '^\s*bind_port:.*', "  bind_port: $guiPort"
                Log "GUI bind_port set to $guiPort"
                break
            }
            # Stop if we hit another top-level section
            if ($yaml[$j] -match '^[A-Za-z]' -and $yaml[$j] -notmatch '^\s') { break }
        }
        break
    }
}

# Configure Datastore (where server data is stored)
Log "Configuring datastore location: $dataStore"
$datastoreConfigured = $false

for ($i = 0; $i -lt $yaml.Count; $i++) {
    if ($yaml[$i] -match '^Datastore:') {
        # Find the end of the Datastore section
        $endIdx = $i + 1
        while ($endIdx -lt $yaml.Count -and $yaml[$endIdx] -match '^\s+') { 
            $endIdx++ 
        }
        
        # Create new datastore configuration
        $datastoreConfig = @(
            "  implementation: FileBaseDataStore",
            "  location: '$($dataStore -replace '\\', '/')/'", # Use forward slashes for YAML
            "  filestore_directory: '$($dataStore -replace '\\', '/')/filestore'"
        )
        
        # Replace the existing datastore configuration
        if ($endIdx -lt $yaml.Count) {
            $yaml = $yaml[0..$i] + $datastoreConfig + $yaml[$endIdx..($yaml.Count - 1)]
        }
        else {
            $yaml = $yaml[0..$i] + $datastoreConfig
        }
        
        $datastoreConfigured = $true
        Log "Datastore configuration updated"
        break
    }
}

# If no Datastore section found, add it
if (-not $datastoreConfigured) {
    $yaml += @(
        "",
        "Datastore:",
        "  implementation: FileBaseDataStore", 
        "  location: '$($dataStore -replace '\\', '/')/'",
        "  filestore_directory: '$($dataStore -replace '\\', '/')/filestore'"
    )
    Log "Datastore section added to configuration"
}

# Configure Single Sign-On if requested
if ($sso) {
    Log "Adding SSO configuration to server.yaml"
    $ssoConfigured = $false
    
    # Find GUI section and add SSO config
    for ($i = 0; $i -lt $yaml.Count; $i++) {
        if ($yaml[$i] -match '^GUI:') {
            # Find insertion point after GUI section header
            $insertIdx = $i + 1
            while ($insertIdx -lt $yaml.Count -and $yaml[$insertIdx] -match '^\s+') { 
                $insertIdx++ 
            }
            
            # Prepare SSO configuration lines with proper indentation
            $ssoLines = ($sso -split "`n") | ForEach-Object { 
                if ($_.Trim() -ne '') { '  ' + $_ } else { $_ }
            }
            
            # Insert SSO configuration
            if ($insertIdx -lt $yaml.Count) {
                $yaml = $yaml[0..($insertIdx - 1)] + $ssoLines + $yaml[$insertIdx..($yaml.Count - 1)]
            }
            else {
                $yaml += $ssoLines
            }
            
            $ssoConfigured = $true
            Log "SSO configuration added to GUI section"
            break
        }
    }
    
    # If no GUI section found, create one with SSO
    if (-not $ssoConfigured) {
        $yaml += @("", "GUI:")
        $yaml += ($sso -split "`n") | ForEach-Object { 
            if ($_.Trim() -ne '') { '  ' + $_ } else { $_ }
        }
        Log "GUI section created with SSO configuration"
    }
}
# Save the updated configuration
try {
    $yaml | Out-File $config -Encoding UTF8
    Log 'server.yaml updated with custom ports, datastore, and SSO configuration'
}
catch {
    Log "ERROR: Failed to save configuration file - $($_.Exception.Message)"
    exit 1
}

#─────── Configure Windows Firewall ───────#
Log "Configuring Windows Firewall rules..."

foreach ($port in @($frontendPort, $guiPort)) {
    $ruleName = "Velociraptor TCP $port"
    $ruleExists = $false
    
    # Check if rule already exists (compatible with older PowerShell)
    try {
        # Try modern method first (Windows 8/Server 2012+)
        if (Get-Command Get-NetFirewallRule -ErrorAction SilentlyContinue) {
            $existingRule = Get-NetFirewallRule -DisplayName $ruleName -ErrorAction SilentlyContinue
            $ruleExists = $null -ne $existingRule
        }
        else {
            # Fallback for older systems - check via netsh
            $netshOutput = netsh advfirewall firewall show rule name="$ruleName" 2>$null
            $ruleExists = $netshOutput -match "Rule Name:"
        }
    }
    catch {
        $ruleExists = $false
    }
    
    if (-not $ruleExists) {
        try {
            # Try modern PowerShell method first
            if (Get-Command New-NetFirewallRule -ErrorAction SilentlyContinue) {
                New-NetFirewallRule -DisplayName $ruleName -Direction Inbound -Action Allow -Protocol TCP -LocalPort $port -ErrorAction Stop | Out-Null
                Log "Firewall rule added via PowerShell NetSecurity (TCP $port)"
            }
            else {
                throw "NetSecurity module not available"
            }
        }
        catch {
            # Fallback to netsh for older systems (Windows 7/Server 2008 R2)
            try {
                $netshResult = netsh advfirewall firewall add rule name="$ruleName" dir=in action=allow protocol=TCP localport=$port 2>&1
                if ($LASTEXITCODE -eq 0) {
                    Log "Firewall rule added via netsh (TCP $port)"
                }
                else {
                    throw "netsh command failed: $netshResult"
                }
            }
            catch {
                Log "WARNING: Failed to add firewall rule for port $port - $($_.Exception.Message)"
                Log "You may need to manually configure firewall to allow TCP port $port"
            }
        }
    }
    else {
        Log "Firewall rule already exists for TCP port $port"
    }
}

#─────── Validate Configuration ───────#
Log "Validating server configuration..."

try {
    # Test configuration syntax and completeness
    $configTest = & $exe config show --config $config 2>&1
    if ($LASTEXITCODE -ne 0) {
        throw "Configuration validation failed: $configTest"
    }
    
    # Additional validation - check if key sections exist
    $configContent = Get-Content $config -Raw
    $requiredSections = @('Frontend:', 'GUI:', 'Datastore:')
    
    foreach ($section in $requiredSections) {
        if ($configContent -notmatch $section) {
            Log "WARNING: Configuration may be missing $section section"
        }
    }
    
    Log 'Configuration validated successfully'
    
}
catch {
    Log "ERROR: Configuration validation failed - $($_.Exception.Message)"
    Log "Configuration file location: $config"
    Log "Please check the configuration file manually before proceeding"
    exit 1
}

#─────── Build Client MSI Package ───────#
# Create MSI installer for deploying agents to client machines
$msi = Join-Path $installDir "velociraptor_client_${publicHost}.msi"
Log "Building client MSI package..."

try {
    # Remove existing MSI if present to avoid conflicts
    if (Test-Path $msi) {
        Remove-Item $msi -Force
        Log "Removed existing MSI file"
    }
    
    # Build the MSI package
    Log "This may take a few minutes for large deployments..."
    $msiResult = & $exe package windows msi --msi_out $msi --config $config 2>&1
    
    if ($LASTEXITCODE -ne 0) {
        throw "MSI creation failed with exit code $LASTEXITCODE`: $msiResult"
    }
    
    # Verify MSI was created successfully
    if (-not (Test-Path $msi) -or (Get-Item $msi).Length -eq 0) {
        throw "MSI file was not created or is empty"
    }
    
    $msiSize = [math]::Round((Get-Item $msi).Length / 1MB, 2)
    Log "Client MSI package created successfully → $msi (Size: ${msiSize} MB)"
    Log "Use this MSI to deploy Velociraptor agents to client machines"
    
}
catch {
    Log "ERROR: Failed to create client MSI package - $($_.Exception.Message)"
    Log "Server installation will continue, but you'll need to create the MSI manually later"
    # Don't exit here - server can still be installed without MSI
}

#─────── Install and Start Windows Service ───────#
Log "Installing Velociraptor as Windows service..."

try {
    # Check if service already exists
    $existingService = Get-Service -Name "Velociraptor" -ErrorAction SilentlyContinue
    if ($existingService) {
        Log "Velociraptor service already exists - stopping and removing..."
        try {
            Stop-Service -Name "Velociraptor" -Force -ErrorAction SilentlyContinue
            & $exe service remove 2>&1 | Out-Null
            Start-Sleep -Seconds 2  # Wait for service removal to complete
        }
        catch {
            Log "WARNING: Could not cleanly remove existing service - $($_.Exception.Message)"
        }
    }
    
    # Install the service
    Log "Installing Velociraptor service..."
    $serviceResult = & $exe service install --config $config 2>&1
    if ($LASTEXITCODE -ne 0) {
        throw "Service installation failed with exit code $LASTEXITCODE`: $serviceResult"
    }
    
    # Wait a moment for service registration to complete
    Start-Sleep -Seconds 2
    
    # Configure service startup type
    Log "Configuring service to start automatically..."
    try {
        Set-Service -Name "Velociraptor" -StartupType Automatic -ErrorAction Stop
    }
    catch {
        # Fallback for older PowerShell versions
        & sc.exe config Velociraptor start= auto | Out-Null
        if ($LASTEXITCODE -ne 0) {
            throw "Failed to set service startup type"
        }
    }
    
    # Start the service
    Log "Starting Velociraptor service..."
    try {
        Start-Service -Name "Velociraptor" -ErrorAction Stop
    }
    catch {
        # Fallback method
        & net start Velociraptor | Out-Null
        if ($LASTEXITCODE -ne 0) {
            throw "Failed to start service using net command"
        }
    }
    
    # Verify service is running
    Start-Sleep -Seconds 3
    $service = Get-Service -Name "Velociraptor" -ErrorAction Stop
    if ($service.Status -eq "Running") {
        Log "Velociraptor service installed and started successfully"
    }
    else {
        throw "Service installed but not running (Status: $($service.Status))"
    }
    
}
catch {
    Log "ERROR: Service installation/startup failed - $($_.Exception.Message)"
    Log "You may need to install and start the service manually using:"
    Log "  $exe service install --config $config"
    Log "  net start Velociraptor"
    exit 1
}

#─────── Deployment Complete ───────#
Log ""
Log "=========================================="
Log "    Velociraptor Server Deployment Complete!"
Log "=========================================="
Log ""
Log "Server Details:"
Log "  - Installation Directory: $installDir"
Log "  - Data Storage Directory: $dataStore"
Log "  - Configuration File: $config"
Log "  - Frontend Port (Agents): $frontendPort"
Log "  - GUI Port (Web Interface): $guiPort"
Log "  - Public Hostname: $publicHost"
if (Test-Path $msi) {
    Log "  - Client MSI Package: $msi"
}
Log ""
Log "Next Steps:"
Log "  1. Browse to: https://${publicHost}:${guiPort}"
Log "  2. Create your first admin user account"
Log "  3. Deploy agents using the MSI package (if created)"
Log "  4. Configure additional settings as needed"
Log ""
Log "Service Management:"
Log "  - Start:   net start Velociraptor"
Log "  - Stop:    net stop Velociraptor"
Log "  - Status:  sc query Velociraptor"
Log ""
Log "Troubleshooting:"
Log "  - Check service logs in Event Viewer"
Log "  - Configuration file: $config"
Log "  - Installation log: $(Join-Path $Env:ProgramData 'VelociraptorDeploy\server_deploy.log')"
Log ""

# Final connectivity test
try {
    $testUrl = "https://${publicHost}:${guiPort}"
    Log "Testing web interface connectivity..."
    
    # Simple connectivity test (don't validate SSL for self-signed certs)
    $webClient = New-Object System.Net.WebClient
    $webClient.Headers.Add('User-Agent', 'VelociraptorDeployTest/1.0')
    
    # Set up to ignore SSL certificate errors for self-signed certificates
    [System.Net.ServicePointManager]::ServerCertificateValidationCallback = { $true }
    
    try {
        $response = $webClient.DownloadString($testUrl)
        Log "✓ Web interface is accessible at $testUrl"
    }
    catch {
        Log "⚠ Web interface test failed - this is normal for new installations"
        Log "  The service may still be starting up. Wait a few minutes and try accessing:"
        Log "  $testUrl"
    }
    finally {
        $webClient.Dispose()
        # Reset certificate validation
        [System.Net.ServicePointManager]::ServerCertificateValidationCallback = $null
    }
}
catch {
    Log "Could not test web interface connectivity - please verify manually"
}

Log ""
Log "Deployment completed successfully!"
Log "=========================================="<|MERGE_RESOLUTION|>--- conflicted
+++ resolved
@@ -234,92 +234,53 @@
             $sec = AskSecret 'Google client-secret'
             $sso = @"
 authenticator:
-<<<<<<< HEAD
   type: Google
   oauth_client_id: '$cid'
-  oauth_client_secret: '$sec'
-=======
-type: Google
-oauth_client_id: '$cid'
-oauth_client_secret: '$sec'
->>>>>>> afc78965
-"@ 
-        }
+  oauth_client_secret: '$($sec.Password)'
+"@ }
         'azure' {
             $cid = Read-Host 'Azure client-ID'
             $sec = AskSecret 'Azure client-secret'
             $ten = Read-Host 'Azure tenant-ID'
             $sso = @"
 authenticator:
-<<<<<<< HEAD
   type: Azure
   oauth_client_id: '$cid'
-  oauth_client_secret: '$sec'
+  oauth_client_secret: '$($sec.Password)'
   tenant: '$ten'
-=======
-type: Azure
-oauth_client_id: '$cid'
-oauth_client_secret: '$sec'
-tenant: '$ten'
->>>>>>> afc78965
-"@ 
-        }
+"@ }
         'github' {
             $cid = Read-Host 'GitHub client-ID'
             $sec = AskSecret 'GitHub client-secret'
             $sso = @"
 authenticator:
-<<<<<<< HEAD
   type: GitHub
   oauth_client_id: '$cid'
-  oauth_client_secret: '$sec'
-=======
-type: GitHub
-oauth_client_id: '$cid'
-oauth_client_secret: '$sec'
->>>>>>> afc78965
-"@ 
-        }
+  oauth_client_secret: '$($sec.Password)'
+"@ }
         'okta' {
             $cid = Read-Host 'Okta client-ID'
             $sec = AskSecret 'Okta client-secret'
             $iss = Read-Host 'Okta issuer URL'
             $sso = @"
 authenticator:
-<<<<<<< HEAD
   type: OIDC
   oidc_issuer_url: '$iss'
   client_id: '$cid'
-  client_secret: '$sec'
+  client_secret: '$($sec.Password)'
   scopes: ['openid','profile','email']
-=======
-type: OIDC
-oidc_issuer_url: '$iss'
-client_id: '$cid'
-client_secret: '$sec'
-scopes: ['openid','profile','email']
->>>>>>> afc78965
-"@ 
-        }
+"@ }
         'oidc' {
             $cid = Read-Host 'OIDC client-ID'
             $sec = AskSecret 'OIDC client-secret'
             $iss = Read-Host 'OIDC issuer URL'
             $sso = @"
 authenticator:
-<<<<<<< HEAD
   type: OIDC
   oidc_issuer_url: '$iss'
   client_id: '$cid'
-  client_secret: '$sec'
-=======
-type: OIDC
-oidc_issuer_url: '$iss'
-client_id: '$cid'
-client_secret: '$sec'
->>>>>>> afc78965
-"@ 
-        }
+  client_secret: '$($sec.Password)'
+"@ }
         default { Log 'Unknown provider – skipping SSO.' }
     }
 }
